// ReSharper disable LocalVariableHidesMember

using Noa.Compiler.Nodes;

namespace Noa.Compiler.Symbols;

/// <summary>
/// A named semantic element of code.
/// </summary>
public interface ISymbol
{
    /// <summary>
    /// The name of the symbol.
    /// </summary>
    string Name { get; }
}

/// <summary>
/// A semantic element which is nested within a function.
/// </summary>
public interface IFunctionNested
{
    /// <summary>
    /// The function which contains the element.
    /// </summary>
    IFunction ContainingFunction { get; }
}
/// <summary>
/// A semantic element which is declared in source and has a corresponding AST node.
/// </summary>
public interface IDeclared
{
    /// <summary>
    /// The declaring node of the element.
    /// </summary>
    Node Declaration { get; }
    
    /// <summary>
    /// The definition location for the element.
    /// This differs from the <see cref="Node.Location"/> of <see cref="Declaration"/>
    /// since the definition location may be, for instance, the identifier of a let declaration
    /// and not the let declaration itself.
    /// </summary>
    Location DefinitionLocation { get; }
}

/// <summary>
/// A symbol which is declared in source and has a corresponding AST node.
/// </summary>
public interface IDeclaredSymbol : ISymbol, IDeclared, IFunctionNested;

/// <summary>
/// Represents a variable-like symbol.
/// </summary>
public interface IVariableSymbol : ISymbol, IFunctionNested
{
    /// <summary>
    /// Whether the variable is declared as mutable.
    /// </summary>
    bool IsMutable { get; }

    /// <summary>
    /// Information about whether the variable is captured by any lambdas.
    /// </summary>
    CaptureInfo Capture { get; }
}

/// <summary>
/// Represents a variable declared by a let declaration.
/// </summary>
public sealed class VariableSymbol : IVariableSymbol, IDeclaredSymbol
{
    public required string Name { get; init; }

    /// <summary>
    /// Whether the variable is declared as mutable.
    /// </summary>
    public bool IsMutable => Declaration.IsMutable;
    
    /// <summary>
    /// The declaration of the variable.
    /// </summary>
    public required LetDeclaration Declaration { get; init; }
    
    public required IFunction ContainingFunction { get; init; }

    public CaptureInfo Capture { get; } = new();
    
    Node IDeclared.Declaration => Declaration;

    public Location DefinitionLocation => Declaration.Identifier.Location;

    public override string ToString() => $"Variable {Name} declared at {Declaration.Location}";
}

public interface IParameterSymbol : IVariableSymbol
{
    /// <summary>
    /// The function symbol which the parameter belongs to.
    /// </summary>
    IFunction Function { get; }
    
    /// <summary>
    /// The index of the parameter in its function.
    /// </summary>
    int ParameterIndex { get; init; }
}

/// <summary>
/// Represents a parameter declared by a function expression.
/// </summary>
public sealed class ParameterSymbol : IParameterSymbol, IDeclaredSymbol
{
    public required string Name { get; init; }

    /// <summary>
    /// Whether the parameter is declared as mutable.
    /// </summary>
    public bool IsMutable => Declaration.IsMutable;
    
    /// <summary>
    /// The function symbol which the parameter belongs to.
    /// </summary>
    public required IDeclaredFunction Function { get; init; }

    IFunction IParameterSymbol.Function => Function;

    public CaptureInfo Capture { get; } = new();
    
    /// <summary>
    /// The index of the parameter in its function.
    /// </summary>
    public required int ParameterIndex { get; init; }
    
    /// <summary>
    /// The declaration of the parameter.
    /// </summary>
    public required Parameter Declaration { get; init; }

    public Location DefinitionLocation => Declaration.Location;

    IFunction IFunctionNested.ContainingFunction => Function;
    
    Node IDeclared.Declaration => Declaration;
    
    public override string ToString() => $"Parameter {Name} declared at {Declaration.Location}";
}

/// <summary>
<<<<<<< HEAD
/// Represents a parameter declared by a <see cref="NativeFunction"/>.
/// </summary>
public sealed class NativeParameterSymbol : IParameterSymbol
{
    public required string Name { get; init;  }
    
    // Mutability for externally defined parameters doesn't actually matter.
    bool IVariableSymbol.IsMutable => false;
    
    public required NativeFunction Function { get; init; }

    IFunction IParameterSymbol.Function => Function;
    
    public required int ParameterIndex { get; init; }

    IFunction IFunctionNested.ContainingFunction => Function;
=======
/// Information about the capture of a variable.
/// </summary>
public sealed class CaptureInfo
{
    private readonly HashSet<LambdaFunction> referants = [];

    /// <summary>
    /// Whether the variable is at all captured.
    /// </summary>
    public bool IsCaptured => Referants.Count > 0;

    /// <summary>
    /// The lambda functions which capture the variable.
    /// </summary>
    public IReadOnlyCollection<LambdaFunction> Referants => referants;

    /// <summary>
    /// Add a referant to the capture info.
    /// </summary>
    /// <param name="lambda">The lambda which captures the variable.</param>
    internal void CaptureInto(LambdaFunction lambda) =>
        referants.Add(lambda);
>>>>>>> c56fa8e3
}

/// <summary>
/// Represents a symbol which is the result of some kind of error.
/// </summary>
public sealed class ErrorSymbol : ISymbol
{
    public string Name => "<error>";

    public override string ToString() => "Error symbol";
}<|MERGE_RESOLUTION|>--- conflicted
+++ resolved
@@ -147,24 +147,6 @@
 }
 
 /// <summary>
-<<<<<<< HEAD
-/// Represents a parameter declared by a <see cref="NativeFunction"/>.
-/// </summary>
-public sealed class NativeParameterSymbol : IParameterSymbol
-{
-    public required string Name { get; init;  }
-    
-    // Mutability for externally defined parameters doesn't actually matter.
-    bool IVariableSymbol.IsMutable => false;
-    
-    public required NativeFunction Function { get; init; }
-
-    IFunction IParameterSymbol.Function => Function;
-    
-    public required int ParameterIndex { get; init; }
-
-    IFunction IFunctionNested.ContainingFunction => Function;
-=======
 /// Information about the capture of a variable.
 /// </summary>
 public sealed class CaptureInfo
@@ -187,7 +169,25 @@
     /// <param name="lambda">The lambda which captures the variable.</param>
     internal void CaptureInto(LambdaFunction lambda) =>
         referants.Add(lambda);
->>>>>>> c56fa8e3
+}
+
+/// <summary>
+/// Represents a parameter declared by a <see cref="NativeFunction"/>.
+/// </summary>
+public sealed class NativeParameterSymbol : IParameterSymbol
+{
+    public required string Name { get; init;  }
+    
+    // Mutability for externally defined parameters doesn't actually matter.
+    bool IVariableSymbol.IsMutable => false;
+    
+    public required NativeFunction Function { get; init; }
+
+    IFunction IParameterSymbol.Function => Function;
+    
+    public required int ParameterIndex { get; init; }
+
+    IFunction IFunctionNested.ContainingFunction => Function;
 }
 
 /// <summary>
