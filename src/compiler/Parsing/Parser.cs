using Noa.Compiler.Diagnostics;
using Noa.Compiler.Nodes;
using Expression = Noa.Compiler.Nodes.Expression;

namespace Noa.Compiler.Parsing;

/// <summary>
/// Parses source files into AST nodes.
/// </summary>
internal sealed partial class Parser
{
    /// <summary>
    /// Parses a source file into a root node.
    /// </summary>
    /// <param name="source">The source file to parse.</param>
    /// <param name="ast">The AST which parsed nodes belong to.</param>
    /// <param name="cancellationToken">The cancellation token used to signal the parser to cancel.</param>
    public static (Root, IReadOnlyCollection<IDiagnostic>) Parse(
        Source source,
        Ast ast,
        CancellationToken cancellationToken)
    {
        var tokens = Lexer.Lex(source, cancellationToken);
        var parser = new Parser(source, ast, tokens, cancellationToken);
        
        var root = parser.ParseRoot();
        var diagnostics = parser.Diagnostics;
        
        return (root, diagnostics);
    }

    internal Root ParseRoot()
    {
<<<<<<< HEAD
        var (statements, _) = ParseBlock(
            allowTrailingExpression: false,
            endKind: TokenKind.EndOfFile,
            synchronizationTokens: SyntaxFacts.RootSynchronize);
=======
        var statements = ImmutableArray.CreateBuilder<Statement>();
        
        while (!AtEnd)
        {
            cancellationToken.ThrowIfCancellationRequested();
            
            var statement = ParseStatementOrNull();

            if (statement is not null)
            {
                statements.Add(statement);
                continue;
            }
            
            // An unexpected token was encountered.
            var diagnostic = ParseDiagnostics.UnexpectedToken.Format(Current, Current.Location);
            ReportDiagnostic(diagnostic);
            
            // Try synchronize with the next statement.
            Synchronize(SyntaxFacts.RootSynchronize);
        }
>>>>>>> f459d99d

        var endOfFile = Expect(TokenKind.EndOfFile);

        var start = statements.FirstOrDefault()?.Location.Start ?? endOfFile.Location.Start;
        var location = new Location(Source.Name, start, endOfFile.Location.End);

        return new()
        {
            Ast = Ast,
            Location = location,
            Statements = statements
        };
    }

    internal Identifier ParseIdentifier()
    {
        var name = Expect(TokenKind.Name);

        return new()
        {
            Ast = Ast,
            Location = name.Location,
            Name = name.Text
        };
    }

    internal Declaration ParseDeclaration() => Current.Kind switch
    {
        TokenKind.Func => ParseFunctionDeclaration(),
        TokenKind.Let => ParseLetDeclaration(),
        _ => throw new InvalidOperationException(
            $"Cannot parse a declaration starting with {Current.Kind}.")
    };

    internal FunctionDeclaration ParseFunctionDeclaration()
    {
        var func = Expect(TokenKind.Func);

        var identifier = ParseIdentifier();

        Expect(TokenKind.OpenParen);

        var parameters = ParseSeparatedList(
            TokenKind.Comma,
            true,
            ParseParameter,
            TokenKind.CloseParen,
            TokenKind.EqualsGreaterThan,
            TokenKind.OpenBrace);

        Expect(TokenKind.CloseParen);

        var expressionBody = null as (Expression expression, Token semicolon)?;
        var blockBody = null as BlockExpression;
        
        if (Current.Kind is TokenKind.OpenBrace)
        {
            blockBody = ParseBlockExpression();
        }
        else
        {
            Expect(TokenKind.EqualsGreaterThan);

            var expression = ParseExpressionOrError();
            
            var semicolon = Expect(TokenKind.Semicolon);

            expressionBody = (expression, semicolon);
        }

        var end = (expressionBody, blockBody) switch
        {
            (var (_, semicolon), null) => semicolon.Location.End,
            (null, not null) => blockBody.Location.End,
            // It's impossible for the expression body and block body to both be null or both not be null.
            _ => throw new UnreachableException()
        };

        return new()
        {
            Ast = Ast,
            Location = new(Source.Name, func.Location.Start, end),
            Identifier = identifier,
            Parameters = parameters,
            ExpressionBody = expressionBody?.expression,
            BlockBody = blockBody
        };
    }

    internal Parameter ParseParameter()
    {
        var mutToken = Current.Kind is TokenKind.Mut
            ? Advance()
            : null as Token?;

        var identifier = ParseIdentifier();

        var start = mutToken?.Location.Start ?? identifier.Location.Start;
        
        return new()
        {
            Ast = Ast,
            Location = new(Source.Name, start, identifier.Location.End),
            IsMutable = mutToken is not null,
            Identifier = identifier
        };
    }

    internal LetDeclaration ParseLetDeclaration()
    {
        var let = Expect(TokenKind.Let);

        bool isMutable;
        if (Current.Kind is TokenKind.Mut)
        {
            isMutable = true;
            Advance();
        }
        else isMutable = false;

        var identifier = ParseIdentifier();

        Expect(TokenKind.Equals);

        var expression = ParseExpressionOrError();

        var semicolon = Expect(TokenKind.Semicolon);

        return new()
        {
            Ast = Ast,
            Location = new(Source.Name, let.Location.Start, semicolon.Location.End),
            IsMutable = isMutable,
            Identifier = identifier,
            Expression = expression
        };
    }
}<|MERGE_RESOLUTION|>--- conflicted
+++ resolved
@@ -31,34 +31,10 @@
 
     internal Root ParseRoot()
     {
-<<<<<<< HEAD
         var (statements, _) = ParseBlock(
             allowTrailingExpression: false,
             endKind: TokenKind.EndOfFile,
             synchronizationTokens: SyntaxFacts.RootSynchronize);
-=======
-        var statements = ImmutableArray.CreateBuilder<Statement>();
-        
-        while (!AtEnd)
-        {
-            cancellationToken.ThrowIfCancellationRequested();
-            
-            var statement = ParseStatementOrNull();
-
-            if (statement is not null)
-            {
-                statements.Add(statement);
-                continue;
-            }
-            
-            // An unexpected token was encountered.
-            var diagnostic = ParseDiagnostics.UnexpectedToken.Format(Current, Current.Location);
-            ReportDiagnostic(diagnostic);
-            
-            // Try synchronize with the next statement.
-            Synchronize(SyntaxFacts.RootSynchronize);
-        }
->>>>>>> f459d99d
 
         var endOfFile = Expect(TokenKind.EndOfFile);
 
