use debugger::Debugger;
use frame::{Frame, FrameKind};
use polonius_the_crab::{polonius, polonius_return};
use stack::Stack;

use crate::ark::Function;
use crate::exception::{Exception, FormattedException, TraceFrame};
use crate::native::{functions, NativeFunction};
use crate::heap::{Heap, HeapAddress, HeapGetError, HeapValue};
use crate::value::Value;

pub mod frame;
pub mod stack;
pub mod debugger;
mod interpret;
mod value_ops;

/// The result of a VM operation.
pub type Result<T> = std::result::Result<T, FormattedException>;

/// Constants for a single execution of the virtual machine.
pub struct VmConsts {
    /// User functions.
    pub functions: Vec<Function>,
    /// Native functions.
    pub native_functions: Vec<NativeFunction>,
    /// Constant strings.
    pub strings: Vec<String>,
    /// Bytecode instructions.
    pub code: Vec<u8>,
}

/// The runtime virtual machine.
pub struct Vm {
    /// Immutable 'constants' for the vm execution.
    consts: VmConsts,
    /// The vm's stack memory.
    /// Home of all function arguments, local variables, and temporaries.
    stack: Stack,
    /// The vm's heap where all non-stack memory is allocated.
    heap: Heap,
    /// The vm's call stack.
    /// Responsible for keeping track of what function is currently being executed.
    call_stack: Vec<Frame>,
    /// The instruction pointer. Points to a specific byte in [`VmConsts::code`]
    /// which is the *next* bytecode instruction to be executed.
    ip: usize,
    /// The instruction pointer used as reference when constructing a stack trace.
    /// This is not the same as [`Self::ip`] since this will always point at the
    /// bytecode instruction which is *currently* being executed, to provide
    /// better traces.
    trace_ip: usize,
    /// The debugger interface.
    debugger: Option<Box<dyn Debugger>>,
}

impl Vm {
    /// Creates a new [`Vm`].
    pub fn new(
        functions: Vec<Function>,
        strings: Vec<String>,
        code: Vec<u8>,
        stack_size: usize,
        call_stack_size: usize,
        heap_size: usize,
        debugger: Option<Box<dyn Debugger + 'static>>
    ) -> Self {
        Self {
            consts: VmConsts {
                functions,
                native_functions: functions::get_functions(),
                strings,
                code
            },
            stack: Stack::new(stack_size),
            heap: Heap::new(heap_size),
            call_stack: Vec::with_capacity(call_stack_size),
            // This is just a placeholder, the instruction pointer will be overridden once a function is called.
            ip: 0,
            trace_ip: 0,
            debugger
        }
    }

    /// Gets the heap.
    pub fn heap(&mut self) -> &mut Heap {
        &mut self.heap
    }
    
    /// Gets the debugger interface.
    pub fn debugger(&mut self) -> &mut Option<Box<dyn Debugger>> {
        &mut self.debugger
    }

    /// Gets a value at a specified address on the heap.
    pub fn get_heap_value(&self, address: HeapAddress) -> Result<&HeapValue> {
        self.heap.get(address)
            .map_err(|e| {
                let ex = match e {
                    HeapGetError::OutOfBounds => Exception::OutOfBoundsHeapAddress,
                    HeapGetError::SlotFreed => Exception::FreedHeapAddress,
                };
                self.exception(ex)
            })
    }

<<<<<<< HEAD
    /// Allocates a value on the heap.
    pub fn alloc_heap_value(&mut self, value: HeapValue) -> Result<HeapAddress> {
=======
    /// Gets a value at a specified address on the heap.
    fn get_heap_value_mut(&mut self, address: HeapAddress) -> Result<&mut HeapValue> {
        // This single function requires an entire crate just to get around borrow checker issues.
        // The flow of this function is to get the value on the heap mutably and return it as Ok
        // and otherwise match on the error and construct an exception using it.
        // However, the current borrow checker isn't smart enough to know that the borrow of self from self.heap
        // is not longer relevant after the match, so we need to use Polonius which emulates the behavior
        // of the newer Polonius borrow checker to get around this issue.

        let mut this = self;
        
        let ex = polonius!(|this| -> Result<&'polonius mut HeapValue> {
            match this.heap.get_mut(address) {
                Ok(val) => polonius_return!(Ok(val)),
                Err(e) => match e {
                    HeapGetError::OutOfBounds => Exception::OutOfBoundsHeapAddress,
                    HeapGetError::SlotFreed => Exception::FreedHeapAddress,
                }
            }
        });

        Err(this.exception(ex))
    }

    /// Allocates a value on the heap.
    fn heap_alloc(&mut self, value: HeapValue) -> Result<HeapAddress> {
>>>>>>> c56fa8e3
        self.heap.alloc(value)
            .map_err(|_| self.exception(Exception::OutOfMemory))
    }

<<<<<<< HEAD
    /// Allocates a string on the heap and returns a [Value::Object] containing the address to the string.
    pub fn alloc_string(&mut self, str: String) -> Result<Value> {
        let address = self.alloc_heap_value(HeapValue::String(str))?;
        Ok(Value::Object(address))
    }

=======
>>>>>>> c56fa8e3
    /// Formats an [`Exception`] into a [`FormattedException`].
    pub fn exception(&self, exception: Exception) -> FormattedException {
        let stack_trace = self.construct_stack_trace();

        FormattedException {
            exception,
            stack_trace
        }
    }

    /// Constructs a stack trace from the current call stack.
    fn construct_stack_trace(&self) -> Vec<TraceFrame> {
        let mut stack_trace = Vec::new();

        let mut frames = self.call_stack.iter()
            .rev()
            .filter(|frame| !matches!(frame.kind, FrameKind::Temp { .. }));

        if let Some(first) = frames.next() {
            let mut address = match first.kind {
                FrameKind::UserFunction => Some(self.trace_ip),
                FrameKind::NativeFunction => None,
                FrameKind::Temp { .. } => unreachable!()
            };
            stack_trace.push(self.construct_trace_frame(first, address));
    
            let mut previous = first;
    
            for frame in frames {
                address = previous.ret;
                stack_trace.push(self.construct_trace_frame(frame, address));
                previous = frame;
            }
        }

        stack_trace.push(TraceFrame {
            function: "<execution root>".into(),
            address: None
        });

        stack_trace
    }

    fn construct_trace_frame(&self, frame: &Frame, address: Option<usize>) -> TraceFrame {
        let is_native = frame.function.is_native();
        let func_id = frame.function.decode();

        let func_name = if is_native {
            "<native function>".into() // todo: native function names
        } else {
            match self.consts.functions.get(func_id as usize) {
                Some(function) => match self.consts.strings.get(function.name_index as usize) {
                    Some(str) => str.clone(),
                    None => "<invalid string index>".into(),
                },
                None => "<invalid function index>".into(),
            }
        };

        TraceFrame {
            function: func_name,
            address
        }
    }
}<|MERGE_RESOLUTION|>--- conflicted
+++ resolved
@@ -104,10 +104,6 @@
             })
     }
 
-<<<<<<< HEAD
-    /// Allocates a value on the heap.
-    pub fn alloc_heap_value(&mut self, value: HeapValue) -> Result<HeapAddress> {
-=======
     /// Gets a value at a specified address on the heap.
     fn get_heap_value_mut(&mut self, address: HeapAddress) -> Result<&mut HeapValue> {
         // This single function requires an entire crate just to get around borrow checker issues.
@@ -134,20 +130,10 @@
 
     /// Allocates a value on the heap.
     fn heap_alloc(&mut self, value: HeapValue) -> Result<HeapAddress> {
->>>>>>> c56fa8e3
         self.heap.alloc(value)
             .map_err(|_| self.exception(Exception::OutOfMemory))
     }
 
-<<<<<<< HEAD
-    /// Allocates a string on the heap and returns a [Value::Object] containing the address to the string.
-    pub fn alloc_string(&mut self, str: String) -> Result<Value> {
-        let address = self.alloc_heap_value(HeapValue::String(str))?;
-        Ok(Value::Object(address))
-    }
-
-=======
->>>>>>> c56fa8e3
     /// Formats an [`Exception`] into a [`FormattedException`].
     pub fn exception(&self, exception: Exception) -> FormattedException {
         let stack_trace = self.construct_stack_trace();
