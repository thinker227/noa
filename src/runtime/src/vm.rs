use debugger::Debugger;
use frame::{Frame, FrameKind};
use stack::Stack;

use crate::ark::Function;
use crate::exception::{Exception, FormattedException, TraceFrame};
use crate::native::{functions, NativeFunction};
use crate::heap::{Heap, HeapAddress, HeapGetError, HeapValue};

pub mod frame;
pub mod stack;
pub mod debugger;
mod interpret;
mod value_ops;

/// The result of a VM operation.
pub type Result<T> = std::result::Result<T, FormattedException>;

/// Constants for a single execution of the virtual machine.
pub struct VmConsts {
    /// User functions.
    pub functions: Vec<Function>,
    /// Native functions.
    pub native_functions: Vec<NativeFunction>,
    /// Constant strings.
    pub strings: Vec<String>,
    /// Bytecode instructions.
    pub code: Vec<u8>,
}

/// The runtime virtual machine.
pub struct Vm {
    /// Immutable 'constants' for the vm execution.
    consts: VmConsts,
    /// The vm's stack memory.
    /// Home of all function arguments, local variables, and temporaries.
    stack: Stack,
    /// The vm's heap where all non-stack memory is allocated.
    heap: Heap,
    /// The vm's call stack.
    /// Responsible for keeping track of what function is currently being executed.
    call_stack: Vec<Frame>,
    /// The instruction pointer. Points to a specific byte in [`VmConsts::code`]
    /// which is the *next* bytecode instruction to be executed.
    ip: usize,
    /// The instruction pointer used as reference when constructing a stack trace.
    /// This is not the same as [`Self::ip`] since this will always point at the
    /// bytecode instruction which is *currently* being executed, to provide
    /// better traces.
    trace_ip: usize,
    /// The debugger interface.
    debugger: Option<Box<dyn Debugger>>,
}

impl Vm {
    /// Creates a new [`Vm`].
    pub fn new(
        functions: Vec<Function>,
        strings: Vec<String>,
        code: Vec<u8>,
        stack_size: usize,
        call_stack_size: usize,
        heap_size: usize,
        debugger: Option<Box<dyn Debugger + 'static>>
    ) -> Self {
        Self {
            consts: VmConsts {
                functions,
                native_functions: functions::get_functions(),
                strings,
                code
            },
            stack: Stack::new(stack_size),
            heap: Heap::new(heap_size),
            call_stack: Vec::with_capacity(call_stack_size),
            // This is just a placeholder, the instruction pointer will be overridden once a function is called.
            ip: 0,
            trace_ip: 0,
            debugger
        }
    }

<<<<<<< HEAD
    /// Gets the heap.
    pub fn heap(&mut self) -> &mut Heap {
        &mut self.heap
=======
    /// Gets the debugger interface.
    pub fn debugger(&mut self) -> &mut Option<Box<dyn Debugger>> {
        &mut self.debugger
>>>>>>> c48c005f
    }

    /// Gets a value at a specified address on the heap.
    pub fn get_heap_value(&self, address: HeapAddress) -> Result<&HeapValue> {
        self.heap.get(address)
            .map_err(|e| {
                let ex = match e {
                    HeapGetError::OutOfBounds => Exception::OutOfBoundsHeapAddress,
                    HeapGetError::SlotFreed => Exception::FreedHeapAddress,
                };
                self.exception(ex)
            })
    }

    /// Allocates a value on the heap.
    pub fn alloc_heap_value(&mut self, value: HeapValue) -> Result<HeapAddress> {
        self.heap.alloc(value)
            .map_err(|_| self.exception(Exception::OutOfMemory))
    }

    /// Formats an [`Exception`] into a [`FormattedException`].
    pub fn exception(&self, exception: Exception) -> FormattedException {
        let stack_trace = self.construct_stack_trace();

        FormattedException {
            exception,
            stack_trace
        }
    }

    /// Constructs a stack trace from the current call stack.
    fn construct_stack_trace(&self) -> Vec<TraceFrame> {
        let mut stack_trace = Vec::new();

        let mut frames = self.call_stack.iter()
            .rev()
            .filter(|frame| !matches!(frame.kind, FrameKind::Temp { .. }));

        if let Some(first) = frames.next() {
            let mut address = match first.kind {
                FrameKind::UserFunction => Some(self.trace_ip),
                FrameKind::NativeFunction => None,
                FrameKind::Temp { .. } => unreachable!()
            };
            stack_trace.push(self.construct_trace_frame(first, address));
    
            let mut previous = first;
    
            for frame in frames {
                address = previous.ret;
                stack_trace.push(self.construct_trace_frame(frame, address));
                previous = frame;
            }
        }

        stack_trace.push(TraceFrame {
            function: "<execution root>".into(),
            address: None
        });

        stack_trace
    }

    fn construct_trace_frame(&self, frame: &Frame, address: Option<usize>) -> TraceFrame {
        let is_native = frame.function.is_native();
        let func_id = frame.function.decode();

        let func_name = if is_native {
            "<native function>".into() // todo: native function names
        } else {
            match self.consts.functions.get(func_id as usize) {
                Some(function) => match self.consts.strings.get(function.name_index as usize) {
                    Some(str) => str.clone(),
                    None => "<invalid string index>".into(),
                },
                None => "<invalid function index>".into(),
            }
        };

        TraceFrame {
            function: func_name,
            address
        }
    }
}<|MERGE_RESOLUTION|>--- conflicted
+++ resolved
@@ -80,15 +80,14 @@
         }
     }
 
-<<<<<<< HEAD
     /// Gets the heap.
     pub fn heap(&mut self) -> &mut Heap {
         &mut self.heap
-=======
+    }
+    
     /// Gets the debugger interface.
     pub fn debugger(&mut self) -> &mut Option<Box<dyn Debugger>> {
         &mut self.debugger
->>>>>>> c48c005f
     }
 
     /// Gets a value at a specified address on the heap.
