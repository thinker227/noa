--- conflicted
+++ resolved
@@ -45,7 +45,18 @@
     #[error("out of memory")]
     OutOfMemory,
 
-<<<<<<< HEAD
+    #[error("field \"{0}\" does not exist")]
+    MissingField(String),
+
+    #[error("cannot write to immutable field \"{0}\"")]
+    WriteToImmutableField(String),
+
+    #[error("cannot index into list using index `{0}`")]
+    InvalidIndex(f64),
+
+    #[error("index `{0}` is out of bounds of the list, which has a length of `{1}`")]
+    OutOfBoundsIndex(f64, usize),
+
     #[error("expected {}{} arguments but got {}", expected, if *or_more { " or more" } else { "" }, actual)]
     BadArity {
         expected: u32,
@@ -63,19 +74,6 @@
 
     #[error("{0}")]
     Custom(String),
-=======
-    #[error("field \"{0}\" does not exist")]
-    MissingField(String),
-
-    #[error("cannot write to immutable field \"{0}\"")]
-    WriteToImmutableField(String),
-
-    #[error("cannot index into list using index `{0}`")]
-    InvalidIndex(f64),
-
-    #[error("index `{0}` is out of bounds of the list, which has a length of `{1}`")]
-    OutOfBoundsIndex(f64, usize),
->>>>>>> c56fa8e3
 }
 
 /// An [`Exception`] formatted with a stack trace.
